--- conflicted
+++ resolved
@@ -16,11 +16,7 @@
 lazy_static = "1.4.0"
 canonical-path = "2.0.2"
 image = "0.24.2"
-<<<<<<< HEAD
-pdfium-render = "0.7.5"
-=======
 pdfium-render = "0.7.1"
->>>>>>> e32c7811
 libloading = "0.7.3"
 
 [dev-dependencies]
