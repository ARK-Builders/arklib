#[macro_use]
extern crate lazy_static;
extern crate canonical_path;
pub mod id;
<<<<<<< HEAD
mod index;
pub mod link;
mod meta;
=======
pub mod index;
pub mod meta;
>>>>>>> cc18c626
pub mod pdf;

use index::ResourceIndex;

use std::collections::HashMap;
use std::path::Path;
use std::sync::{Arc, RwLock};

use canonical_path::CanonicalPathBuf;

use anyhow::Error;
use log;

pub const TAG_STORAGE_FILENAME: &str = ".ark-tags";

pub type ResourceIndexLock = Arc<RwLock<ResourceIndex>>;

lazy_static! {
    pub static ref REGISTRAR: RwLock<HashMap<CanonicalPathBuf, ResourceIndexLock>> =
        RwLock::new(HashMap::new());
}

pub fn provide_index<P: AsRef<Path>>(
    root_path: P,
) -> Result<Arc<RwLock<ResourceIndex>>, Error> {
    let canonical_path = CanonicalPathBuf::canonicalize(root_path).unwrap();

    {
        let registrar = REGISTRAR.read().unwrap();

        if let Some(index) = registrar.get(&canonical_path) {
            log::info!("Index has been built before");
            return Ok(index.clone());
        }
    }

    log::info!("Index has not been built before");
    let index = ResourceIndex::build(&canonical_path).unwrap();

    let mut registrar = REGISTRAR.write().unwrap();
    let arc = Arc::new(RwLock::new(index));
    registrar.insert(canonical_path, arc.clone());

    log::info!("Index was registered");
    return Ok(arc);
}<|MERGE_RESOLUTION|>--- conflicted
+++ resolved
@@ -2,14 +2,9 @@
 extern crate lazy_static;
 extern crate canonical_path;
 pub mod id;
-<<<<<<< HEAD
-mod index;
+pub mod index;
 pub mod link;
 mod meta;
-=======
-pub mod index;
-pub mod meta;
->>>>>>> cc18c626
 pub mod pdf;
 
 use index::ResourceIndex;
